using Pkg

println("开始安装项目依赖包到全局环境...")

# 根据 Project.toml 文件中的依赖项安装包
packages = [
    "ForwardDiff",
    "NLsolve", 
    "SpecialFunctions",
    "StaticArrays",
    "FiniteDifferences",
    "BenchmarkTools",
    "FastGaussQuadrature",
    "CSV",
    "DataFrames",
<<<<<<< HEAD
=======
    "Plots",
>>>>>>> b0acf476
    "PackageAnalyzer"  # 添加项目中需要的额外包
]

# 确保使用全局环境（不激活项目环境）
println("当前环境路径: ", Base.active_project())
if Base.active_project() !== nothing
    println("检测到项目环境已激活，正在切换到全局环境...")
    Pkg.activate()  # 激活全局环境
end
println("使用全局环境: ", Pkg.envdir())

# 安装每个包到全局环境
for pkg in packages
    println("正在安装包到全局环境: $pkg")
    try
        Pkg.add(pkg)
        println("✓ 成功安装到全局环境: $pkg")
    catch e
        println("✗ 安装失败: $pkg - $e")
    end
end

# 显示全局环境中的包状态
println("\n全局环境包状态:")
try
    Pkg.status()
catch e
    println("无法显示包状态: $e")
end

# 预编译包以提高后续加载速度
println("\n开始预编译包...")
try
    Pkg.precompile()
    println("✓ 预编译完成")
catch e
    println("✗ 预编译失败: $e")
end

println("\n" * "="^60)
println("安装完成！")
println("现在所有依赖包都已安装到全局环境中。")
println("可以直接运行脚本而无需激活项目环境。")
println("="^60)<|MERGE_RESOLUTION|>--- conflicted
+++ resolved
@@ -13,10 +13,7 @@
     "FastGaussQuadrature",
     "CSV",
     "DataFrames",
-<<<<<<< HEAD
-=======
     "Plots",
->>>>>>> b0acf476
     "PackageAnalyzer"  # 添加项目中需要的额外包
 ]
 
